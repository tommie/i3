--- conflicted
+++ resolved
@@ -1,12 +1,9 @@
-<<<<<<< HEAD
-=======
 i3-wm (3.e-0) unstable; urgency=low
 
   * NOT YET RELEASED
 
  -- Michael Stapelberg <michael@stapelberg.de>  Mon, 21 Dec 2009 23:08:01 +0100
 
->>>>>>> 86e196c5
 i3-wm (3.d-bf1-1) unstable; urgency=low
 
   * Bugfix: Don’t draw window title when titlebar is disabled
