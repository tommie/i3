/*
 * vim:ts=8:expandtab
 *
 * i3 - an improved dynamic tiling window manager
 *
 * © 2009-2010 Michael Stapelberg and contributors
 *
 * See file LICENSE for license information.
 *
 * client.c: holds all client-specific functions
 *
 */
#include <stdlib.h>
#include <string.h>
#include <assert.h>
#include <limits.h>

#include <xcb/xcb.h>
#include <xcb/xcb_icccm.h>

#include "data.h"
#include "i3.h"
#include "xcb.h"
#include "util.h"
#include "queue.h"
#include "layout.h"
#include "client.h"
#include "table.h"
#include "workspace.h"
#include "config.h"
#include "log.h"

/*
 * Removes the given client from the container, either because it will be inserted into another
 * one or because it was unmapped
 *
 */
void client_remove_from_container(xcb_connection_t *conn, Client *client, Container *container, bool remove_from_focusstack) {
        CIRCLEQ_REMOVE(&(container->clients), client, clients);

        if (remove_from_focusstack)
                SLIST_REMOVE(&(container->workspace->focus_stack), client, Client, focus_clients);

        /* If the container will be empty now and is in stacking mode, we need to
           unmap the stack_win */
        if (CIRCLEQ_EMPTY(&(container->clients)) &&
            (container->mode == MODE_STACK ||
             container->mode == MODE_TABBED)) {
                DLOG("Unmapping stack window\n");
                struct Stack_Window *stack_win = &(container->stack_win);
                stack_win->rect.height = 0;
                xcb_unmap_window(conn, stack_win->window);
                xcb_flush(conn);
        }
}

/*
 * Warps the pointer into the given client (in the middle of it, to be specific), therefore
 * selecting it
 *
 */
void client_warp_pointer_into(xcb_connection_t *conn, Client *client) {
        int mid_x = client->rect.width / 2,
            mid_y = client->rect.height / 2;
        xcb_warp_pointer(conn, XCB_NONE, client->child, 0, 0, 0, 0, mid_x, mid_y);
}

/*
 * Returns true if the client supports the given protocol atom (like WM_DELETE_WINDOW)
 *
 */
static bool client_supports_protocol(xcb_connection_t *conn, Client *client, xcb_atom_t atom) {
        xcb_get_property_cookie_t cookie;
        xcb_get_wm_protocols_reply_t protocols;
        bool result = false;

        cookie = xcb_get_wm_protocols_unchecked(conn, client->child, atoms[WM_PROTOCOLS]);
        if (xcb_get_wm_protocols_reply(conn, cookie, &protocols, NULL) != 1)
                return false;

        /* Check if the client’s protocols have the requested atom set */
        for (uint32_t i = 0; i < protocols.atoms_len; i++)
                if (protocols.atoms[i] == atom)
                        result = true;

        xcb_get_wm_protocols_reply_wipe(&protocols);

        return result;
}

/*
 * Kills the given window using WM_DELETE_WINDOW or xcb_kill_window
 *
 */
void client_kill(xcb_connection_t *conn, Client *window) {
        /* If the client does not support WM_DELETE_WINDOW, we kill it the hard way */
        if (!client_supports_protocol(conn, window, atoms[WM_DELETE_WINDOW])) {
                LOG("Killing window the hard way\n");
                xcb_kill_client(conn, window->child);
                return;
        }

        xcb_client_message_event_t ev;

        memset(&ev, 0, sizeof(xcb_client_message_event_t));

        ev.response_type = XCB_CLIENT_MESSAGE;
        ev.window = window->child;
        ev.type = atoms[WM_PROTOCOLS];
        ev.format = 32;
        ev.data.data32[0] = atoms[WM_DELETE_WINDOW];
        ev.data.data32[1] = XCB_CURRENT_TIME;

        LOG("Sending WM_DELETE to the client\n");
        xcb_send_event(conn, false, window->child, XCB_EVENT_MASK_NO_EVENT, (char*)&ev);
        xcb_flush(conn);
}

/*
 * Checks if the given window class and title match the given client
 * Window title is passed as "normal" string and as UCS-2 converted string for
 * matching _NET_WM_NAME capable clients as well as those using legacy hints.
 *
 */
bool client_matches_class_name(Client *client, char *to_class, char *to_title,
                               char *to_title_ucs, int to_title_ucs_len) {
        /* Check if the given class is part of the window class */
        if ((client->window_class_instance == NULL ||
             strcasestr(client->window_class_instance, to_class) == NULL) &&
            (client->window_class_class == NULL ||
             strcasestr(client->window_class_class, to_class) == NULL))
                return false;

        /* If no title was given, we’re done */
        if (to_title == NULL)
                return true;

        if (client->name_len > -1) {
                /* UCS-2 converted window titles */
                if (client->name == NULL || memmem(client->name, (client->name_len * 2), to_title_ucs, (to_title_ucs_len * 2)) == NULL)
                        return false;
        } else {
                /* Legacy hints */
                if (client->name == NULL || strcasestr(client->name, to_title) == NULL)
                        return false;
        }

        return true;
}

/*
 * Enters fullscreen mode for the given client. This is called by toggle_fullscreen
 * and when moving a fullscreen client to another screen.
 *
 */
void client_enter_fullscreen(xcb_connection_t *conn, Client *client, bool global) {
        Workspace *workspace;
        Output *output;
        Rect r;

        if (global) {
                TAILQ_FOREACH(output, &outputs, outputs) {
                        if (!output->active)
                                continue;

                        if (output->current_workspace->fullscreen_client == NULL)
                                continue;

                        LOG("Not entering global fullscreen mode, there already "
                            "is a fullscreen client on output %s.\n", output->name);
                        return;
                }

                r = (Rect) { UINT_MAX, UINT_MAX, 0,0 };
                Output *output;

                /* Set fullscreen_client for each active workspace.
                 * Expand the rectangle to contain all outputs. */
                TAILQ_FOREACH(output, &outputs, outputs) {
                        if (!output->active)
                                continue;

                        output->current_workspace->fullscreen_client = client;

                        /* Temporarily abuse width/heigth as coordinates of the lower right corner */
                        if (r.x > output->rect.x)
                                r.x = output->rect.x;
                        if (r.y > output->rect.y)
                                r.y = output->rect.y;
                        if (r.x + r.width < output->rect.x + output->rect.width)
                                r.width = output->rect.x + output->rect.width;
                        if (r.y + r.height < output->rect.y + output->rect.height)
                                r.height = output->rect.y + output->rect.height;
                }

                /* Putting them back to their original meaning */
                r.height -= r.x;
                r.width -= r.y;

                LOG("Entering global fullscreen mode...\n");
        } else {
                workspace = client->workspace;
                if (workspace->fullscreen_client != NULL && workspace->fullscreen_client != client) {
                        LOG("Not entering fullscreen mode, there already is a fullscreen client.\n");
                        return;
                }

                workspace->fullscreen_client = client;
                r = workspace->rect;

                LOG("Entering fullscreen mode...\n");
        }

        client->fullscreen = true;

        /* We just entered fullscreen mode, let’s configure the window */
        DLOG("child itself will be at %dx%d with size %dx%d\n",
                        r.x, r.y, r.width, r.height);

        xcb_set_window_rect(conn, client->frame, r);

        /* Child’s coordinates are relative to the parent (=frame) */
        r.x = 0;
        r.y = 0;
        xcb_set_window_rect(conn, client->child, r);

        /* Raise the window */
        uint32_t values[] = { XCB_STACK_MODE_ABOVE };
        xcb_configure_window(conn, client->frame, XCB_CONFIG_WINDOW_STACK_MODE, values);

        fake_configure_notify(conn, r, client->child);

        xcb_flush(conn);
}

/*
 * Leaves fullscreen mode for the current client. This is called by toggle_fullscreen.
<<<<<<< HEAD
 *
 */
void client_leave_fullscreen(xcb_connection_t *conn, Client *client) {
        LOG("leaving fullscreen mode\n");
        client->fullscreen = false;
        Workspace *ws;
        TAILQ_FOREACH(ws, workspaces, workspaces)
                if (ws->fullscreen_client == client)
                        ws->fullscreen_client = NULL;

        if (client_is_floating(client)) {
                /* For floating clients it’s enough if we just reconfigure that window (in fact,
                 * re-rendering the layout will not update the client.) */
                reposition_client(conn, client);
                resize_client(conn, client);
                /* redecorate_window flushes */
                redecorate_window(conn, client);
        } else {
                client_set_below_floating(conn, client);

                /* Because the coordinates of the window haven’t changed, it would not be
                   re-configured if we don’t set the following flag */
                client->force_reconfigure = true;
                /* We left fullscreen mode, redraw the whole layout to ensure enternotify events are disabled */
                render_layout(conn);
        }

        xcb_flush(conn);
}

/*
 * Toggles fullscreen mode for the given client. It updates the data structures and
 * reconfigures (= resizes/moves) the client and its frame to the full size of the
 * screen. When leaving fullscreen, re-rendering the layout is forced.
=======
>>>>>>> 86e196c5
 *
 */
void client_leave_fullscreen(xcb_connection_t *conn, Client *client) {
        LOG("leaving fullscreen mode\n");
        client->fullscreen = false;
        Workspace *ws;
        TAILQ_FOREACH(ws, workspaces, workspaces)
                if (ws->fullscreen_client == client)
                        ws->fullscreen_client = NULL;

        if (client_is_floating(client)) {
                /* For floating clients it’s enough if we just reconfigure that window (in fact,
                 * re-rendering the layout will not update the client.) */
                reposition_client(conn, client);
                resize_client(conn, client);
                /* redecorate_window flushes */
                redecorate_window(conn, client);
        } else {
                client_set_below_floating(conn, client);

                /* Because the coordinates of the window haven’t changed, it would not be
                   re-configured if we don’t set the following flag */
                client->force_reconfigure = true;
                /* We left fullscreen mode, redraw the whole layout to ensure enternotify events are disabled */
                render_layout(conn);
        }

        xcb_flush(conn);
}

/*
 * Toggles fullscreen mode for the given client. It updates the data structures and
 * reconfigures (= resizes/moves) the client and its frame to the full size of the
 * screen. When leaving fullscreen, re-rendering the layout is forced.
 *
 */
void client_toggle_fullscreen(xcb_connection_t *conn, Client *client) {
        /* dock clients cannot enter fullscreen mode */
        assert(!client->dock);

        if (!client->fullscreen) {
                client_enter_fullscreen(conn, client, false);
        } else {
                client_leave_fullscreen(conn, client);
        }
}

/*
 * Like client_toggle_fullscreen(), but putting it in global fullscreen-mode.
 *
 */
void client_toggle_fullscreen_global(xcb_connection_t *conn, Client *client) {
        /* dock clients cannot enter fullscreen mode */
        assert(!client->dock);

        if (!client->fullscreen) {
                client_enter_fullscreen(conn, client, true);
        } else {
                client_leave_fullscreen(conn, client);
        }
}

/*
 * Sets the position of the given client in the X stack to the highest (tiling layer is always
 * on the same position, so this doesn’t matter) below the first floating client, so that
 * floating windows are always on top.
 *
 */
void client_set_below_floating(xcb_connection_t *conn, Client *client) {
        /* Ensure that it is below all floating clients */
        Workspace *ws = client->workspace;
        Client *first_floating = TAILQ_FIRST(&(ws->floating_clients));
        if (first_floating == TAILQ_END(&(ws->floating_clients)))
                return;

<<<<<<< HEAD
        LOG("Setting below floating\n");
=======
        DLOG("Setting below floating\n");
>>>>>>> 86e196c5
        uint32_t values[] = { first_floating->frame, XCB_STACK_MODE_BELOW };
        xcb_configure_window(conn, client->frame, XCB_CONFIG_WINDOW_SIBLING | XCB_CONFIG_WINDOW_STACK_MODE, values);

        if (client->workspace->fullscreen_client == NULL)
                return;

<<<<<<< HEAD
        LOG("(and below fullscreen)\n");
=======
        DLOG("(and below fullscreen)\n");
>>>>>>> 86e196c5
        /* Ensure that the window is still below the fullscreen window */
        values[0] = client->workspace->fullscreen_client->frame;
        xcb_configure_window(conn, client->frame, XCB_CONFIG_WINDOW_SIBLING | XCB_CONFIG_WINDOW_STACK_MODE, values);
}

/*
 * Returns true if the client is floating. Makes the code more beatiful, as floating
 * is not simply a boolean, but also saves whether the user selected the current state
 * or whether it was automatically set.
 *
 */
bool client_is_floating(Client *client) {
        return (client->floating >= FLOATING_AUTO_ON);
}

/*
 * Change the border type for the given client to normal (n), 1px border (p) or
 * completely borderless (b) without actually re-rendering the layout. Useful
 * for calling it when initializing a new client.
 *
 */
bool client_init_border(xcb_connection_t *conn, Client *client, char border_type) {
        switch (border_type) {
                case 'n':
                        LOG("Changing to normal border\n");
                        client->titlebar_position = TITLEBAR_TOP;
                        client->borderless = false;
                        return true;
                case 'p':
                        LOG("Changing to 1px border\n");
                        client->titlebar_position = TITLEBAR_OFF;
                        client->borderless = false;
                        return true;
                case 'b':
                        LOG("Changing to borderless\n");
                        client->titlebar_position = TITLEBAR_OFF;
                        client->borderless = true;
                        return true;
                default:
                        LOG("Unknown border mode\n");
                        return false;
        }
}

/*
 * Change the border type for the given client to normal (n), 1px border (p) or
 * completely borderless (b).
 *
 */
void client_change_border(xcb_connection_t *conn, Client *client, char border_type) {
        if (!client_init_border(conn, client, border_type))
                return;

        /* Ensure that the child’s position inside our window gets updated */
        client->force_reconfigure = true;

        /* For clients inside a container, we can simply render the container */
        if (client->container != NULL)
                render_container(conn, client->container);
        else {
                /* If the client is floating, directly push its size */
                if (client_is_floating(client))
                        resize_client(conn, client);
                /* Otherwise, it may be a dock client, thus render the whole layout */
                else render_layout(conn);
        }

        redecorate_window(conn, client);
}

/*
 * Unmap the client, correctly setting any state which is needed.
 *
 */
void client_unmap(xcb_connection_t *conn, Client *client) {
        /* Set WM_STATE_WITHDRAWN, it seems like Java apps need it */
        long data[] = { XCB_WM_STATE_WITHDRAWN, XCB_NONE };
        xcb_change_property(conn, XCB_PROP_MODE_REPLACE, client->child, atoms[WM_STATE], atoms[WM_STATE], 32, 2, data);

        xcb_unmap_window(conn, client->frame);
}

/*
 * Map the client, correctly restoring any state needed.
 *
 */
void client_map(xcb_connection_t *conn, Client *client) {
        /* Set WM_STATE_NORMAL because GTK applications don’t want to drag & drop if we don’t.
         * Also, xprop(1) needs that to work. */
        long data[] = { XCB_WM_STATE_NORMAL, XCB_NONE };
        xcb_change_property(conn, XCB_PROP_MODE_REPLACE, client->child, atoms[WM_STATE], atoms[WM_STATE], 32, 2, data);

        xcb_map_window(conn, client->frame);
}

/*
 * Set the given mark for this client. Used for jumping to the client
 * afterwards (like m<mark> and '<mark> in vim).
 *
 */
void client_mark(xcb_connection_t *conn, Client *client, const char *mark) {
        if (client->mark != NULL)
                free(client->mark);
        client->mark = sstrdup(mark);

        /* Make sure no other client has this mark set */
        Client *current;
        Workspace *ws;
        TAILQ_FOREACH(ws, workspaces, workspaces)
                SLIST_FOREACH(current, &(ws->focus_stack), focus_clients) {
                        if (current == client ||
                            current->mark == NULL ||
                            strcmp(current->mark, mark) != 0)
                                continue;

                        free(current->mark);
                        current->mark = NULL;
                        /* We can break here since there can only be one other
                         * client with this mark. */
                        break;
                }
}

/*
 * Returns the minimum height of a specific window. The height is calculated
 * by using 2 pixels (for the client window itself), possibly padding this to
 * comply with the client’s base_height and then adding the decoration height.
 *
 */
uint32_t client_min_height(Client *client) {
        uint32_t height = max(2, client->base_height);
        i3Font *font = load_font(global_conn, config.font);

        if (client->titlebar_position == TITLEBAR_OFF && client->borderless)
                return height;

        if (client->titlebar_position == TITLEBAR_OFF && !client->borderless)
                return height + 2;

        return height + font->height + 2 + 2;
}

/*
 * See client_min_height.
 *
 */
uint32_t client_min_width(Client *client) {
        uint32_t width = max(2, client->base_width);

        if (client->titlebar_position == TITLEBAR_OFF && client->borderless)
                return width;

        if (client->titlebar_position == TITLEBAR_OFF && !client->borderless)
                return width + 2;

        return width + 2 + 2;
}<|MERGE_RESOLUTION|>--- conflicted
+++ resolved
@@ -235,7 +235,6 @@
 
 /*
  * Leaves fullscreen mode for the current client. This is called by toggle_fullscreen.
-<<<<<<< HEAD
  *
  */
 void client_leave_fullscreen(xcb_connection_t *conn, Client *client) {
@@ -270,42 +269,6 @@
  * Toggles fullscreen mode for the given client. It updates the data structures and
  * reconfigures (= resizes/moves) the client and its frame to the full size of the
  * screen. When leaving fullscreen, re-rendering the layout is forced.
-=======
->>>>>>> 86e196c5
- *
- */
-void client_leave_fullscreen(xcb_connection_t *conn, Client *client) {
-        LOG("leaving fullscreen mode\n");
-        client->fullscreen = false;
-        Workspace *ws;
-        TAILQ_FOREACH(ws, workspaces, workspaces)
-                if (ws->fullscreen_client == client)
-                        ws->fullscreen_client = NULL;
-
-        if (client_is_floating(client)) {
-                /* For floating clients it’s enough if we just reconfigure that window (in fact,
-                 * re-rendering the layout will not update the client.) */
-                reposition_client(conn, client);
-                resize_client(conn, client);
-                /* redecorate_window flushes */
-                redecorate_window(conn, client);
-        } else {
-                client_set_below_floating(conn, client);
-
-                /* Because the coordinates of the window haven’t changed, it would not be
-                   re-configured if we don’t set the following flag */
-                client->force_reconfigure = true;
-                /* We left fullscreen mode, redraw the whole layout to ensure enternotify events are disabled */
-                render_layout(conn);
-        }
-
-        xcb_flush(conn);
-}
-
-/*
- * Toggles fullscreen mode for the given client. It updates the data structures and
- * reconfigures (= resizes/moves) the client and its frame to the full size of the
- * screen. When leaving fullscreen, re-rendering the layout is forced.
  *
  */
 void client_toggle_fullscreen(xcb_connection_t *conn, Client *client) {
@@ -347,22 +310,14 @@
         if (first_floating == TAILQ_END(&(ws->floating_clients)))
                 return;
 
-<<<<<<< HEAD
-        LOG("Setting below floating\n");
-=======
         DLOG("Setting below floating\n");
->>>>>>> 86e196c5
         uint32_t values[] = { first_floating->frame, XCB_STACK_MODE_BELOW };
         xcb_configure_window(conn, client->frame, XCB_CONFIG_WINDOW_SIBLING | XCB_CONFIG_WINDOW_STACK_MODE, values);
 
         if (client->workspace->fullscreen_client == NULL)
                 return;
 
-<<<<<<< HEAD
-        LOG("(and below fullscreen)\n");
-=======
         DLOG("(and below fullscreen)\n");
->>>>>>> 86e196c5
         /* Ensure that the window is still below the fullscreen window */
         values[0] = client->workspace->fullscreen_client->frame;
         xcb_configure_window(conn, client->frame, XCB_CONFIG_WINDOW_SIBLING | XCB_CONFIG_WINDOW_STACK_MODE, values);
