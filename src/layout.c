--- conflicted
+++ resolved
@@ -41,27 +41,16 @@
         double unoccupied = workspace->rect.width;
         double default_factor = ((float)workspace->rect.width / workspace->cols) / workspace->rect.width;
 
-<<<<<<< HEAD
-        LOG("get_unoccupied_x(), starting with %f, default_factor = %f\n", unoccupied, default_factor);
-
-        for (int cols = 0; cols < workspace->cols; cols++) {
-                LOG("width_factor[%d] = %f, unoccupied = %f\n", cols, workspace->width_factor[cols], unoccupied);
-=======
         DLOG("get_unoccupied_x(), starting with %f, default_factor = %f\n", unoccupied, default_factor);
 
         for (int cols = 0; cols < workspace->cols; cols++) {
                 DLOG("width_factor[%d] = %f, unoccupied = %f\n", cols, workspace->width_factor[cols], unoccupied);
->>>>>>> 86e196c5
 
                 if (workspace->width_factor[cols] == 0)
                         unoccupied -= workspace->rect.width * default_factor;
         }
 
-<<<<<<< HEAD
-        LOG("unoccupied space: %f\n", unoccupied);
-=======
         DLOG("unoccupied space: %f\n", unoccupied);
->>>>>>> 86e196c5
         return unoccupied;
 }
 
@@ -71,26 +60,15 @@
         double unoccupied = height;
         double default_factor = ((float)height / workspace->rows) / height;
 
-<<<<<<< HEAD
-        LOG("get_unoccupied_y(), starting with %f, default_factor = %f\n", unoccupied, default_factor);
-
-        for (int rows = 0; rows < workspace->rows; rows++) {
-                LOG("height_factor[%d] = %f, unoccupied = %f\n", rows, workspace->height_factor[rows], unoccupied);
-=======
         DLOG("get_unoccupied_y(), starting with %f, default_factor = %f\n", unoccupied, default_factor);
 
         for (int rows = 0; rows < workspace->rows; rows++) {
                 DLOG("height_factor[%d] = %f, unoccupied = %f\n", rows, workspace->height_factor[rows], unoccupied);
->>>>>>> 86e196c5
                 if (workspace->height_factor[rows] == 0)
                         unoccupied -= height * default_factor;
         }
 
-<<<<<<< HEAD
-        LOG("unoccupied space: %f\n", unoccupied);
-=======
         DLOG("unoccupied space: %f\n", unoccupied);
->>>>>>> 86e196c5
         return unoccupied;
 }
 
@@ -202,12 +180,8 @@
         }
 
         /* If the client has a title, we draw it */
-<<<<<<< HEAD
-        if (client->name != NULL && client->titlebar_position != TITLEBAR_OFF) {
-=======
         if (client->name != NULL &&
             (mode != MODE_DEFAULT || client->titlebar_position != TITLEBAR_OFF)) {
->>>>>>> 86e196c5
                 /* Draw the font */
                 uint32_t mask = XCB_GC_FOREGROUND | XCB_GC_BACKGROUND | XCB_GC_FONT;
                 uint32_t values[] = { color->text, color->background, font->id };
@@ -241,11 +215,6 @@
                 return;
 
         /* If the client is floating, we need to check if we moved it to a different workspace */
-<<<<<<< HEAD
-        screen = get_screen_containing(client->rect.x + (client->rect.width / 2),
-                                       client->rect.y + (client->rect.height / 2));
-        if (client->workspace->screen == screen)
-=======
         output = get_output_containing(client->rect.x + (client->rect.width / 2),
                                        client->rect.y + (client->rect.height / 2));
         if (client->workspace->output == output)
@@ -253,7 +222,6 @@
 
         if (output == NULL) {
                 DLOG("Boundary checking disabled, no output found for (%d, %d)\n", client->rect.x, client->rect.y);
->>>>>>> 86e196c5
                 return;
         }
 
@@ -263,15 +231,9 @@
                 return;
         }
 
-<<<<<<< HEAD
-        LOG("Client is on workspace %p with screen %p\n", client->workspace, client->workspace->screen);
-        LOG("but screen at %d, %d is %p\n", client->rect.x, client->rect.y, screen);
-        floating_assign_to_workspace(client, screen->current_workspace);
-=======
         DLOG("Client is on workspace %p with output %p\n", client->workspace, client->workspace->output);
         DLOG("but output at %d, %d is %p\n", client->rect.x, client->rect.y, output);
         floating_assign_to_workspace(client, output->current_workspace);
->>>>>>> 86e196c5
 
         set_focus(conn, client, true);
 }
@@ -350,22 +312,14 @@
         if (client->height_increment > 1) {
                 int old_height = rect->height;
                 rect->height -= (rect->height - client->base_height) % client->height_increment;
-<<<<<<< HEAD
-                LOG("Lost %d pixel due to client's height_increment (%d px, base_height = %d)\n",
-=======
                 DLOG("Lost %d pixel due to client's height_increment (%d px, base_height = %d)\n",
->>>>>>> 86e196c5
                     old_height - rect->height, client->height_increment, client->base_height);
         }
 
         if (client->width_increment > 1) {
                 int old_width = rect->width;
                 rect->width -= (rect->width - client->base_width) % client->width_increment;
-<<<<<<< HEAD
-                LOG("Lost %d pixel due to client's width_increment (%d px, base_width = %d)\n",
-=======
                 DLOG("Lost %d pixel due to client's width_increment (%d px, base_width = %d)\n",
->>>>>>> 86e196c5
                     old_width - rect->width, client->width_increment, client->base_width);
         }
 
@@ -577,24 +531,15 @@
                                 current_client++;
                         } else if (container->mode == MODE_TABBED) {
                                 if (container->stack_limit == STACK_LIMIT_ROWS) {
-<<<<<<< HEAD
-                                        LOG("You limited this container in its rows. "
-=======
                                         LOG("You limited a tabbed container in its rows. "
->>>>>>> 86e196c5
                                             "This makes no sense in tabbing mode.\n");
                                 }
                                 offset_x = current_client++ * size_each;
                         }
-<<<<<<< HEAD
-                        decorate_window(conn, client, stack_win->pixmap.id, stack_win->pixmap.gc,
-                                        offset_x, offset_y);
-=======
                         if (stack_win->pixmap.id == XCB_NONE)
                                 continue;
                         decorate_window(conn, client, stack_win->pixmap.id,
                                         stack_win->pixmap.gc, offset_x, offset_y);
->>>>>>> 86e196c5
                 }
 
                 /* Check if we need to fill one column because of an uneven
